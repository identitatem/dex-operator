--- conflicted
+++ resolved
@@ -108,40 +108,21 @@
 		return ctrl.Result{}, client.IgnoreNotFound(err)
 	}
 
-<<<<<<< HEAD
-	// Prepare Mutual TLS for dex client to server connection
-	// TODO: Revisit this once cdoan finishes his multiple server refactor
-	if isNotDefinedMTLSSecret(dexServer, r, ctx) {
-		caPEM, caPrivKeyPEM, certPEM, certPrivKeyPEM, clientPEM, clientPrivKeyPEM, err := createMTLS(dexServer.Namespace)
-		if err != nil {
-			log.Error(err, "failed to generate ca, cert and key")
-			cond := metav1.Condition{
-				Type:   authv1alpha1.DexServerConditionTypeReady,
-				Status: metav1.ConditionFalse,
-				Reason: "GenerateCAFailed",
-				Message: fmt.Sprintf("failed to generate ca, cert and key. error: %s",
-					err.Error()),
-			}
-			if err := updateDexServerStatusConditions(r.Client, dexServer, cond); err != nil {
-				return ctrl.Result{}, err
-			}
-			return ctrl.Result{}, err
-		}
-		spec := r.defineSecret(dexServer, caPEM, caPrivKeyPEM, certPEM, certPrivKeyPEM, clientPEM, clientPrivKeyPEM)
-		log.Info("Creating a new Secret", "Secret.Namespace", spec.Namespace, "Secret.Name", spec.Name)
-		if err := r.Create(ctx, spec); err != nil {
-			log.Error(err, "failed to create Secret", "Secret.Name", spec.Name)
-			return ctrl.Result{}, err
-		}
-		ctls.caPEM = caPEM
-		ctls.clientPEM = clientPEM
-		ctls.clientPrivKeyPEM = clientPrivKeyPEM
-=======
 	// Prepare Mutual TLS for gRPC connection
 	if err := r.configureMTLSSecret(dexServer, ctx); err != nil {
 		log.Error(err, "failed to configure mTLS Secret")
+		cond := metav1.Condition{
+			Type:   authv1alpha1.DexServerConditionTypeReady,
+			Status: metav1.ConditionFalse,
+			Reason: "ConfigMTLSSecretFailed",
+			Message: fmt.Sprintf("failed to cofigure MTLS secret. error: %s",
+				err.Error()),
+		}
+		if err := updateDexServerStatusConditions(r.Client, dexServer, cond); err != nil {
+			return ctrl.Result{}, err
+		}
+
 		return ctrl.Result{}, err
->>>>>>> 9ff74f15
 	}
 
 	if err := r.syncConfigMap(dexServer, ctx); err != nil {
@@ -192,19 +173,7 @@
 	return ctrl.Result{}, nil
 }
 
-<<<<<<< HEAD
-func isNotDefinedMTLSSecret(m *authv1alpha1.DexServer, r *DexServerReconciler, ctx context.Context) bool {
-	resource := &corev1.Secret{}
-	if err := r.Get(ctx, types.NamespacedName{Name: fmt.Sprintf(SECRET_MTLS_NAME), Namespace: m.Namespace}, resource); err != nil && errors.IsNotFound(err) {
-		return true
-	}
-	return false
-}
-
 func getConnectorSecretFromRef(connector authv1alpha1.ConnectorSpec, m *authv1alpha1.DexServer, r *DexServerReconciler, ctx context.Context) (string, error) {
-=======
-func getConnectorSecretFromRef(connector v1alpha1.ConnectorSpec, m *authv1alpha1.DexServer, r *DexServerReconciler, ctx context.Context) (string, error) {
->>>>>>> 9ff74f15
 	var secretNamespace, secretName string
 
 	switch connector.Type {
@@ -826,7 +795,6 @@
 	}
 }
 
-<<<<<<< HEAD
 // MergeStatusConditions returns a new status condition array with merged status conditions. It is based on newConditions,
 // and merges the corresponding existing conditions if exists.
 func mergeStatusConditions(conditions []metav1.Condition, newConditions ...metav1.Condition) []metav1.Condition {
@@ -845,7 +813,8 @@
 func updateDexServerStatusConditions(c client.Client, dexServer *authv1alpha1.DexServer, newConditions ...metav1.Condition) error {
 	dexServer.Status.Conditions = mergeStatusConditions(dexServer.Status.Conditions, newConditions...)
 	return c.Status().Update(context.TODO(), dexServer)
-=======
+}
+
 func (r *DexServerReconciler) installClusterRole() error {
 	values := struct {
 		ClusterRoleName string
@@ -869,7 +838,6 @@
 	}
 
 	return nil
->>>>>>> 9ff74f15
 }
 
 // SetupWithManager sets up the controller with the Manager.
