--- conflicted
+++ resolved
@@ -676,6 +676,7 @@
 	labels := map[string]string{
 		"app": m.Name,
 	}
+	clientSecret := getClientSecretFromRef(m, r, ctx)
 
 	// Define config yaml data for Dex
 	configYamlData := DexConfigYamlSpec{
@@ -706,89 +707,17 @@
 
 	// Iterate over connectors defined in the DexServer to create the dex configuration for connectors
 	for _, connector := range m.Spec.Connectors {
-		var newConnector DexConnectorSpec
-
+		// Determine the connector type
+		var connectorType string
 		switch connector.Type {
 		case authv1alpha1.ConnectorTypeGitHub:
-			// Get Github ClientSecret from SecretRef
-			clientSecret, err := getConnectorSecretFromRef(connector, m, r, ctx)
-
-			if err != nil {
-				log.Error(err, "Error getting client secret")
-				return nil
-			}
-
-			newConnector = DexConnectorSpec{
-				Type: string(authv1alpha1.ConnectorTypeGitHub),
-				Id:   connector.Id,
-				Name: connector.Name,
-				Config: DexConnectorConfigSpec{
-					ClientID:     connector.GitHub.ClientID,
-					ClientSecret: clientSecret,
-					RedirectURI:  connector.GitHub.RedirectURI,
-					Org:          connector.GitHub.Org,
-				},
-			}
+			connectorType = string(authv1alpha1.ConnectorTypeGitHub)
 		case authv1alpha1.ConnectorTypeLDAP:
-			// Get LDAP BindPW from SecretRef
-			bindPW, err := getConnectorSecretFromRef(connector, m, r, ctx)
-
-			if err != nil {
-				log.Error(err, "Error getting bind pw")
-				return nil
-			}
-
-			newConnector = DexConnectorSpec{
-				Type: string(authv1alpha1.ConnectorTypeLDAP),
-				Id:   connector.Id,
-				Name: connector.Name,
-				Config: DexConnectorConfigSpec{
-					Host:               connector.LDAP.Host,
-					InsecureNoSSL:      connector.LDAP.InsecureNoSSL,
-					InsecureSkipVerify: connector.LDAP.InsecureSkipVerify,
-					StartTLS:           connector.LDAP.StartTLS,
-					RootCA:             connector.LDAP.RootCA,
-					RootCAData:         connector.LDAP.RootCAData,
-					BindDN:             connector.LDAP.BindDN,
-					BindPW:             bindPW,
-					UsernamePrompt:     connector.LDAP.UsernamePrompt,
-				},
-			}
-
-			if connector.LDAP.UserSearch.BaseDN != "" {
-				newConnector.Config.UserSearch.BaseDN = connector.LDAP.UserSearch.BaseDN
-				newConnector.Config.UserSearch.Filter = connector.LDAP.UserSearch.Filter
-				newConnector.Config.UserSearch.Username = connector.LDAP.UserSearch.Username
-				newConnector.Config.UserSearch.Scope = connector.LDAP.UserSearch.Scope
-				newConnector.Config.UserSearch.IDAttr = connector.LDAP.UserSearch.IDAttr
-				newConnector.Config.UserSearch.EmailAttr = connector.LDAP.UserSearch.EmailAttr
-				newConnector.Config.UserSearch.NameAttr = connector.LDAP.UserSearch.NameAttr
-				newConnector.Config.UserSearch = v1alpha1.UserSearchSpec{
-					BaseDN:    connector.LDAP.UserSearch.BaseDN,
-					Filter:    connector.LDAP.UserSearch.Filter,
-					Username:  connector.LDAP.UserSearch.Username,
-					Scope:     connector.LDAP.UserSearch.Scope,
-					IDAttr:    connector.LDAP.UserSearch.IDAttr,
-					EmailAttr: connector.LDAP.UserSearch.EmailAttr,
-					NameAttr:  connector.LDAP.UserSearch.NameAttr,
-				}
-			}
-
-			if connector.LDAP.GroupSearch.BaseDN != "" {
-				newConnector.Config.GroupSearch = v1alpha1.GroupSearchSpec{
-					BaseDN:       connector.LDAP.GroupSearch.BaseDN,
-					Filter:       connector.LDAP.GroupSearch.Filter,
-					Scope:        connector.LDAP.GroupSearch.Scope,
-					UserMatchers: connector.LDAP.GroupSearch.UserMatchers,
-					NameAttr:     connector.LDAP.GroupSearch.NameAttr,
-				}
-			}
-
+			connectorType = string(authv1alpha1.ConnectorTypeLDAP)
 		default:
-			return nil
-		}
-
-<<<<<<< HEAD
+			connectorType = string(authv1alpha1.ConnectorTypeGitHub)
+		}
+
 		newConnector := DexConnectorSpec{
 			Type: connectorType,
 			Id:   connector.Id,
@@ -800,9 +729,6 @@
 				Org:          connector.Config.Org,
 			},
 		}
-=======
-		// Add connector to list
->>>>>>> 5be7f974
 		configYamlData.Connectors = append(configYamlData.Connectors, newConnector)
 	}
 
